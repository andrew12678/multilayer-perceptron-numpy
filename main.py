from src.trainer.trainer import Trainer
from src.utils.io import load_directory
from src.network.mlp import MLP
from src.utils.ml import one_hot, create_stratified_kfolds
import numpy as np


def run():

    # Import training and test data
    X_train, y_train, X_test, y_test = load_directory("data")
<<<<<<< HEAD

    # Define the number of classes
    n_clasess = len(np.unique(y_train))

    # Define layers in network (input_dim, output_dim)
    layer_sizes = [(X_train.shape[1], 128), (128, 64), (64, n_clasess)]

    # Define activation functions for each layer
    activations = ["relu", "relu", None]

    # Define dropout rates for all layers
    dropout_rates = [0, 0.5, 0.5]

    # Build multi-layer perceptron model (i.e build model object)
    model = MLP(layer_sizes=layer_sizes,
                activation=activations,
                dropout_rates= dropout_rates)

    # Builder trainer object (define input data and parameters)
    trainer = Trainer(X=X_train,
                      y=y_train,
                      model=model,
                      batch_size=64,
                      n_epochs=10,
                      loss="cross_entropy",
                      optimiser="momentum",
                      learning_rate=0.001
=======
    n_classes = len(np.unique(y_train))
    layer_sizes = [(X_train.shape[1], 128), (128, 64), (64, n_classes)]
    activations = ["relu", "relu", None]

    model = MLP(layer_sizes, activations)
    trainer = Trainer(
        X_train,
        y_train,
        model,
        64,
        5,
        "cross_entropy",
        "sgd",
        learning_rate=0.01,
        weight_decay=0.0,
        momentum=0.9,
>>>>>>> 4201ff8a
    )

<<<<<<< HEAD
    # Train MLP model
    trainer.train()
=======
def run_kfolds():
    X_train, y_train, X_test, y_test = load_directory("data")
    n_classes = len(np.unique(y_train))

    num_folds = 5
    # At some point we will do a search over some of these, and justify the values of others theoretically.
    batch_size = 64
    n_epochs = 5
    loss_fn = "cross_entropy"
    optimiser = "sgd"
    learning_rate = 0.01
    weight_decay = 0.0
    momentum = 0.9
    layer_sizes = [(X_train.shape[1], 128), (128, 64), (64, n_classes)]
    activations = ["relu", "relu", None]

    splits = create_stratified_kfolds(X_train, y_train, num_folds)

    loss = 0
    # Train and test on each k-fold split
    for k, (X_train_k, y_train_k, X_val_k, y_val_k) in enumerate(splits):
        model = MLP(layer_sizes, activations)
        trainer = Trainer(
            X_train_k,
            y_train_k,
            model,
            batch_size,
            n_epochs,
            loss_fn,
            optimiser,
            learning_rate=learning_rate,
            weight_decay=weight_decay,
            momentum=momentum,
        )
        # Train model on training set
        trainer.train()
        # Get model predictions for validation set
        fold_preds = model.forward(X_val_k)
        # Get model loss on validation set
        fold_loss = trainer.loss(one_hot(y_val_k), fold_preds)
        print(f"Loss for fold {k}: {fold_loss}")
        loss += fold_loss
    print(f"Overall cross-validation loss: {loss}")

>>>>>>> 4201ff8a

# Run script
if __name__ == "__main__":
    # Set a random seed to reproduce results
    np.random.seed(42)
    # run()
    run_kfolds()<|MERGE_RESOLUTION|>--- conflicted
+++ resolved
@@ -9,7 +9,6 @@
 
     # Import training and test data
     X_train, y_train, X_test, y_test = load_directory("data")
-<<<<<<< HEAD
 
     # Define the number of classes
     n_clasess = len(np.unique(y_train))
@@ -35,32 +34,14 @@
                       batch_size=64,
                       n_epochs=10,
                       loss="cross_entropy",
-                      optimiser="momentum",
-                      learning_rate=0.001
-=======
-    n_classes = len(np.unique(y_train))
-    layer_sizes = [(X_train.shape[1], 128), (128, 64), (64, n_classes)]
-    activations = ["relu", "relu", None]
-
-    model = MLP(layer_sizes, activations)
-    trainer = Trainer(
-        X_train,
-        y_train,
-        model,
-        64,
-        5,
-        "cross_entropy",
-        "sgd",
-        learning_rate=0.01,
-        weight_decay=0.0,
-        momentum=0.9,
->>>>>>> 4201ff8a
+                      optimiser="sgd",
+                      learning_rate=0.001,
+                      weight_decay=0.0,
+                    momentum=0.9,
     )
 
-<<<<<<< HEAD
-    # Train MLP model
     trainer.train()
-=======
+
 def run_kfolds():
     X_train, y_train, X_test, y_test = load_directory("data")
     n_classes = len(np.unique(y_train))
@@ -76,13 +57,14 @@
     momentum = 0.9
     layer_sizes = [(X_train.shape[1], 128), (128, 64), (64, n_classes)]
     activations = ["relu", "relu", None]
+    dropout_rates = [0, 0.5, 0.5]
 
     splits = create_stratified_kfolds(X_train, y_train, num_folds)
 
     loss = 0
     # Train and test on each k-fold split
     for k, (X_train_k, y_train_k, X_val_k, y_val_k) in enumerate(splits):
-        model = MLP(layer_sizes, activations)
+        model = MLP(layer_sizes, activations, dropout_rates)
         trainer = Trainer(
             X_train_k,
             y_train_k,
@@ -105,7 +87,6 @@
         loss += fold_loss
     print(f"Overall cross-validation loss: {loss}")
 
->>>>>>> 4201ff8a
 
 # Run script
 if __name__ == "__main__":
