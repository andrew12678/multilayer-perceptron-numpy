--- conflicted
+++ resolved
@@ -6,20 +6,13 @@
 
 
 class MLP:
-<<<<<<< HEAD
-    def __init__(self,
-                 layer_sizes: List[Tuple],
-                 activation: List[str],
-                 dropout_rates: List[float],
-                 batch_normalisation: bool = True):
-=======
     def __init__(
         self,
         layer_sizes: List[Tuple],
         activation: List[str],
         dropout_rates: List[float],
+        batch_normalisation: bool = True,
     ):
->>>>>>> fbcc90ae
 
         """
         Initialises the layers of the Multilayer Perceptron
