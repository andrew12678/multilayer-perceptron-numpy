import numpy as np
from typing import List, Tuple
from ..layers.linear import Linear
from ..utils.helpers import create_activation_layer


class MLP:
    def __init__(self,
                 layer_sizes: List[Tuple],
                 activation: List[str],
                 dropout_rates: List[float]):

        """
        Initialises the layers of the Multilayer Perceptron
        Args:
            layer_sizes (List[Tuple]): layers of the network as tuples (in, out)
            activation (List[str): activation for each layer
            loss (str): the loss used as the criterion of the network
            dropout_rates (List[float]): the dropout rates for each layer
        """

        # Initialise empty list to append hidden layer objects to
        self.layers = []

        # Iterate over all layers and respective activation functions
        for idx, (layer_size, act, dropout_rate) in enumerate(zip(layer_sizes, activation, dropout_rates)):

            # Extract input and output dimensions
            input_size, output_size = layer_size

            # Check if output dimension of previous layer is equal to input of current layer
            if idx and layer_sizes[idx - 1][1] != input_size:

                # Raise error
                raise ValueError(
                    "Each layer's output size must be next layer's input size"
                )

            # Define current hidden layer and append object to list
            self.layers.append(Linear(n_in=input_size,
                                      n_out=output_size,
                                      activation_fn=act,
                                      dropout_rate=dropout_rate))

            # Check that activation function type is defined
            if act:

                # Append activation layer to layers list
                self.layers.append(create_activation_layer(act))

<<<<<<< HEAD
    # Feed-forward for entire network
=======
>>>>>>> 4201ff8a
    def forward(self, input: np.ndarray):

        """
        Propagates input through each layer
        Args:
            input (np.ndarray): the input array

        Returns:

        """

        # Iterate through all layer objects
        for layer in self.layers:

            # Calculate output from forward pass on current layer
            output = layer.forward(input)

            # Set input for next layer as current output
            input = output

        # Return output array of current layer
        return output

    # Back-propogation for all layers
    def backward(self, upstream_grad):

        """
        Back propagates gradients
        Returns:

        """

        # Set sensitivity as upstream gradient
        delta = upstream_grad

        # Loop through all layers in reverse
        for layer in reversed(self.layers):

            # Perform backward pass on current layer, extracting current propagated sensitivity
            delta = layer.backward(delta)

    def zero_grad(self):
        for layer in self.layers:
            if hasattr(layer, "zero_grad"):
                layer.zero_grad()<|MERGE_RESOLUTION|>--- conflicted
+++ resolved
@@ -48,10 +48,6 @@
                 # Append activation layer to layers list
                 self.layers.append(create_activation_layer(act))
 
-<<<<<<< HEAD
-    # Feed-forward for entire network
-=======
->>>>>>> 4201ff8a
     def forward(self, input: np.ndarray):
 
         """
