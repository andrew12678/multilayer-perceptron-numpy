--- conflicted
+++ resolved
@@ -20,61 +20,8 @@
         # Make superclass
         super().__init__()
 
-<<<<<<< HEAD
-        # Check if Xavier initialisation (Sigmoid/Logistic)
-        if activation_fn == "logistic":
-
-            # Randomly initialise weights according to Xavier
-            self.weights = np.random.uniform(
-                low=-np.sqrt(6.0 / (n_in + n_out)),
-                high=np.sqrt(6.0 / (n_in + n_out)),
-                size=(n_in, n_out),
-            )
-
-        # Check if Xavier initialisation (Tanh)
-        elif activation_fn == "tanh":
-
-            # Initialise Xavier weights and multiply by 4
-            self.weights = (
-                np.random.uniform(
-                    low=-np.sqrt(6.0 / (n_in + n_out)),
-                    high=np.sqrt(6.0 / (n_in + n_out)),
-                    size=(n_in, n_out),
-                )
-                * 4
-            )
-
-        # Check if He initialisation (ReLU & LReLU)
-        elif activation_fn == "relu" or activation_fn == "leaky_relu":
-
-            # Initialise weights using Kaiming uniform distribution
-            self.weights = np.random.uniform(
-                low=-np.sqrt(6.0 / n_in),
-                high=np.sqrt(6.0 / n_in),
-                size=(n_in, n_out),
-            )
-
-        # Check if activation is not defined (REVIEW THIS)
-        elif activation_fn == None:
-
-            # Initialise weights using Kaiming uniform distribution
-            self.weights = np.random.uniform(
-                low=-np.sqrt(6.0 / n_in),
-                high=np.sqrt(6.0 / n_in),
-                size=(n_in, n_out),
-            )
-
-        # Check if unknown activation function entered
-        else:
-
-            # Raise exception indicating that initialisation method is unknown
-            raise ValueError(
-                f"'{activation_fn}' is not a recognised activation function for weight initialisation."
-            )
-=======
         # Initialise the weights of the layer
         self.weights = initialise_weights(n_in, n_out, activation_fn)
->>>>>>> cb52b3d0
 
         # A bias for each output/neuron
         self.biases = np.zeros(n_out)
