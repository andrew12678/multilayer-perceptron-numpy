--- conflicted
+++ resolved
@@ -1,28 +1,21 @@
 from .optimiser import Optimiser
 from typing import List
 from ..layers.linear import Linear
-<<<<<<< HEAD
 from ..layers.batch_norm import BatchNorm
-
-
-
-class SGD(Optimiser):
-    def __init__(self, layers: List, learning_rate: float):
-=======
 from collections import namedtuple
 
+# Create named tuple to store previous velocities of params
 Parameter = namedtuple("Parameter", ["weights", "biases"])
-
 
 class SGD(Optimiser):
     def __init__(
         self,
-        layers: List[Linear],
+        layers: List,
         learning_rate: float,
         weight_decay: float = 0,
         momentum: float = 0,
     ):
->>>>>>> fbcc90ae
+
         """
         Updates the parameters at the end of each batch in SGD fashion. Note that when momentum==0, the new_weight_velocity
         term is simply self.lr*layer.grad_W as in vanilla SGD.
@@ -42,26 +35,27 @@
 
     # Step function that optimises all layers
     def step(self):
-<<<<<<< HEAD
 
-        # Loop through all layers of MLP
-        for layer in self.layers:
+      # Loop through all layers
+      for idx, layer in enumerate(self.layers):
 
-            # Update weights and biases
-            layer.weights -= self.lr * layer.grad_W
-            layer.biases -= self.lr * layer.grad_b
-
-=======
-        for idx, layer in enumerate(self.layers):
-            new_weight_velocity = (
-                self.momentum * self.velocity[idx].weights + self.lr * layer.grad_W
-            )
-            new_bias_velocity = (
-                self.momentum * self.velocity[idx].biases + self.lr * layer.grad_b
-            )
-            self.velocity[idx] = Parameter(new_weight_velocity, new_bias_velocity)
-            layer.weights = (1 - self.weight_decay) * (
-                layer.weights - new_weight_velocity
-            )
-            layer.biases -= new_bias_velocity
->>>>>>> fbcc90ae
+        # Calculate current velocity for weight parameters
+        new_weight_velocity = (
+            self.momentum * self.velocity[idx].weights + self.lr * layer.grad_W
+        )
+        
+        # Calculate current velocity for biases
+        new_bias_velocity = (
+            self.momentum * self.velocity[idx].biases + self.lr * layer.grad_b
+        )
+        
+        # Update velocity for next backward-pass
+        self.velocity[idx] = Parameter(new_weight_velocity, new_bias_velocity)
+        
+        # Update weights
+        layer.weights = (1 - self.weight_decay) * (
+            layer.weights - new_weight_velocity
+        )
+        
+        # Update biases
+        layer.biases -= new_bias_velocity